module Dropbox exposing
    ( application, Msg
    , AuthorizeRequest, Role(..), authorize, AuthorizeResult(..), AuthorizeError, UserAuth, encodeUserAuth, decodeUserAuth
    , authorizationUrl, redirectUriFromLocation, authorizationFromAccessToken, parseAuthorizeResult
    , tokenRevoke
    , Metadata(..), FileMetadata, FolderMetadata, DeletedMetadata
    , download, DownloadRequest, DownloadResponse, DownloadError(..), LookupError(..)
    , upload, UploadRequest, WriteMode(..), UploadError(..), UploadWriteFailed, WriteError(..)
    , listFolder, listFolderContinue, ListFolderRequest, ListFolderResponse, ListFolderError(..), ListFolderContinueError(..)
    , MediaInfo, MediaMetadata, PhotoMetadata, VideoMetadata, Dimensions, GpsCoordinates, FileSharingInfo, PropertyGroup
    )

{-|


## Dropbox API

See the official Dropbox documentation at
<https://www.dropbox.com/developers/documentation/http/documentation>

@docs application, Msg


### Authorization

@docs AuthorizeRequest, Role, authorize, AuthorizeResult, AuthorizeError, UserAuth, encodeUserAuth, decodeUserAuth
@docs authorizationUrl, redirectUriFromLocation, authorizationFromAccessToken, parseAuthorizeResult


### Auth

@docs tokenRevoke


### Files

@docs Metadata, FileMetadata, FolderMetadata, DeletedMetadata
@docs download, DownloadRequest, DownloadResponse, DownloadError, LookupError
@docs upload, UploadRequest, WriteMode, UploadError, UploadWriteFailed, WriteError
@docs listFolder, listFolderContinue, ListFolderRequest, ListFolderResponse, ListFolderError, ListFolderContinueError

@docs MediaInfo, MediaMetadata, PhotoMetadata, VideoMetadata, Dimensions, GpsCoordinates, FileSharingInfo, PropertyGroup

-}

import Browser
import Browser.Navigation
import Dict exposing (Dict)
import Html exposing (Html)
import Http
import Iso8601
import Json.Decode
import Json.Decode.Dropbox exposing (openUnion, optional, tagObject, tagValue, tagVoid, union)
import Json.Decode.Extra
import Json.Decode.Pipeline as Pipeline
import Json.Encode
import Task exposing (Task)
import Time
import Url exposing (Url)


{-| Request parameters for Dropbox OAuth 2.0 authorization requests.

See <https://www.dropbox.com/developers/documentation/http/documentation#oauth2-authorize>

Note: `redirect_uri` is not present here because it is provided directly to
`Dropbox.authorize` or `Dropbox.authorizationUrl`.

-}
type alias AuthorizeRequest =
    { clientId : String
    , state : Maybe String
    , requireRole : Maybe Role
    , forceReapprove : Bool
    , disableSignup : Bool
    , locale : Maybe String
    , forceReauthentication : Bool
    }


{-| See <https://www.dropbox.com/developers/documentation/http/documentation#oauth2-authorize>
-}
type Role
    = Personal
    | Work


{-| Return value of the `authorize` endpoint, which is the data Dropbox returns via
the redirect URL.

You can get the `AuthorizeResult` by using `Dropbox.program`,
or by using `parseAuthorizeResult` if you need to manually parse the redirect URL.

See <https://www.dropbox.com/developers/documentation/http/documentation#oauth2-authorize>

Note: `uid` is not provided because it is deprecated.
See <https://www.dropbox.com/developers/documentation/http/documentation#oauth2-authorize>

-}
type AuthorizeResult
    = DropboxAuthorizeErr AuthorizeError
    | AuthorizeOk
        { userAuth : UserAuth
        , accountId : String
        , state : Maybe String
        }
    | UnknownAccessTokenErr
        { accessToken : String
        , tokenType : String
        , accountId : String
        , state : Maybe String
        }


{-| Return value of the `authorize` endpoint when authentication fails. See `AuthorizeResult`.

See <https://www.dropbox.com/developers/documentation/http/documentation#oauth2-authorize>

-}
type alias AuthorizeError =
    { error : String
    , errorDescription : String
    , state : Maybe String
    }


{-| The Dropbox OAuth 2.0 authorization URL.
Typically you will just want to use `authorize` instead,
which will initiate the authorization.

See <https://www.dropbox.com/developers/reference/oauth-guide>

-}
authorizationUrl : AuthorizeRequest -> String -> String
authorizationUrl request redirectUri =
    -- TODO: ensure that state and redirect_uri are properly escaped
    let
        param k v =
            k ++ "=" ++ v

        roleToString role =
            case role of
                Personal ->
                    "personal"

                Work ->
                    "work"

        boolToString bool =
            case bool of
                True ->
                    "true"

                False ->
                    "false"
    in
    String.concat
        [ "https://www.dropbox.com/oauth2/authorize"
        , "?"
        , String.join "&" <|
            List.filterMap identity
                [ Just <| param "response_type" "token"
                , Just <| param "client_id" request.clientId
                , Just <| param "redirect_uri" redirectUri
                , Maybe.map (param "state") request.state
                , Maybe.map (param "require_role" << roleToString) request.requireRole
                , Just <| param "force_reapprove" <| boolToString request.forceReapprove
                , Just <| param "disable_signup" <| boolToString request.disableSignup
                , Maybe.map (param "locale") request.locale
                , Just <| param "force_reauthentication" <| boolToString request.forceReauthentication
                ]
        ]


{-| Generate a redirect URI from a `Url`.

Typically you will want to use `Dropbox.authorize`, which will do this automatically.
You may want to use this if you need to manually manage the OAuth flow.

-}
redirectUriFromLocation : Url -> String
redirectUriFromLocation location =
    let
        protocol =
            case location.protocol of
                Url.Http ->
                    "http:"

                Url.Https ->
                    "https:"

        port_ =
            case location.port_ of
                Nothing ->
                    ""

                Just p ->
                    ":" ++ String.fromInt p
    in
    protocol
        ++ "//"
        ++ location.host
        ++ port_
        ++ location.path


{-| <https://www.dropbox.com/developers/documentation/http/documentation#oauth2-authorize>
-}
authorize : AuthorizeRequest -> Url -> Cmd msg
authorize request location =
    Browser.Navigation.load <|
        authorizationUrl request (redirectUriFromLocation location)


{-| Read an `AuthorizeResult` from the page location.

Typically you will want to use [`Dropbox.program`](#program) instead, which will do this automatically.
You may want to use this if you need to manually manage the OAuth flow.

-}
parseAuthorizeResult : Url -> Maybe AuthorizeResult
parseAuthorizeResult location =
    let
        isKeyValue list =
            case list of
                [ k, v ] ->
                    Just ( k, v )

                _ ->
                    Nothing

        params hash =
            hash
                |> String.split "&"
                |> List.map (String.split "=")
                |> List.filterMap isKeyValue
                |> Dict.fromList

        makeAuth dict =
            Maybe.map3 (makeSuccess dict)
                (Dict.get "access_token" dict)
                (Dict.get "token_type" dict)
                (Dict.get "account_id" dict)

        makeSuccess dict accessToken tokenType accountId =
            -- TODO: handle unescaping of state, account_id
            case authorization tokenType accessToken of
                Nothing ->
                    UnknownAccessTokenErr
                        { accessToken = accessToken
                        , tokenType = tokenType
                        , accountId = accountId
                        , state = Dict.get "state" dict
                        }

                Just auth ->
                    AuthorizeOk
                        { userAuth = auth
                        , accountId = accountId
                        , state = Dict.get "state" dict
                        }

        makeError dict =
            Maybe.map2 AuthorizeError
                (Dict.get "error" dict)
                (Dict.get "error_description" dict)
                |> Maybe.map
                    (\partial ->
                        partial
                            -- TODO: handle unescaping of state, error_description
                            (Dict.get "state" dict)
                    )
                |> Maybe.map DropboxAuthorizeErr

        orElseLazy other value =
            case value of
                Nothing ->
                    other ()

                Just x ->
                    Just x
    in
    case location.fragment of
        Just hash ->
            makeAuth (params hash)
                |> orElseLazy (\() -> makeError (params hash))

        Nothing ->
            Nothing


{-| A user authentication token that can be used to authenticate API calls

See <https://www.dropbox.com/developers/reference/auth-types#user>

-}
type UserAuth
    = Bearer String


{-| Encode a `UserAuth` to JSON.

You should consider the resulting value to be opaque
and only read it using `decodeUserAuth`.

WARNING: To protect your users' security,
you must not transmit the resulting value off the user's device.
This function exists to allow persisting the auth token to localStorage
or other storage that is local to the user's device _and_ private to your application.
You should not send this value to your own server
(if you think you need that, you should use a different OAuth flow
involving your Dropox app's app secret instead of using implicit grant).

-}
encodeUserAuth : UserAuth -> Json.Encode.Value
encodeUserAuth auth =
    case auth of
        Bearer authToken ->
            Json.Encode.object
                [ ( "dropbox", Json.Encode.string authToken )
                ]


{-| Decode a `UserAuth` encoded with `encodeUserAuth`.

NOTE: See the security warning in `encodeUserAuth`.

If you have an auth token as a String and need to convert it to a `UserAuth`,
see [`authorizationFromAccessToken`](#authorizationFromAccessToken).

-}
decodeUserAuth : Json.Decode.Decoder UserAuth
decodeUserAuth =
    Json.Decode.field "dropbox" Json.Decode.string
        |> Json.Decode.map Bearer


authorization : String -> String -> Maybe UserAuth
authorization tokenType accessToken =
    case tokenType of
        "bearer" ->
            Just <| Bearer accessToken

        _ ->
            Nothing


{-| Create a `UserAuth` from a Dropbox access token.

You can use this during development, using the "generated access token" from the settings page of [your Dropbox app](https://www.dropbox.com/developers/apps).

You should not use this in a production app.
Instead, you should use the normal authorization flow and use [`program`](#program) or [`parseAuthorizeResult`](#parseAuthorizeResult).

-}
authorizationFromAccessToken : String -> UserAuth
authorizationFromAccessToken accessToken =
    Bearer accessToken


authHeader : UserAuth -> Http.Header
authHeader auth =
    case auth of
        Bearer accessToken ->
            Http.header "Authorization" ("Bearer " ++ accessToken)


{-| Disables the access token used to authenticate the call.

See <https://www.dropbox.com/developers/documentation/http/documentation#auth-token-revoke>

-}
tokenRevoke : UserAuth -> Task Http.Error ()
tokenRevoke auth =
    let
        url =
            "https://api.dropboxapi.com/2/auth/token/revoke"

        resolver =
            Http.stringResolver <|
                \response ->
                    case response of
                        Http.GoodStatus_ metadata body ->
                            Ok ()

                        Http.BadStatus_ metadata body ->
                            Err (Http.BadStatus metadata.statusCode)

                        Http.BadUrl_ message ->
                            Err (Http.BadUrl message)

                        Http.Timeout_ ->
                            Err Http.Timeout

                        Http.NetworkError_ ->
                            Err Http.NetworkError
    in
    Http.task
        { method = "POST"
        , headers =
            [ authHeader auth
            ]
        , url = url
        , body = Http.emptyBody
        , resolver = resolver
        , timeout = Nothing
        }


decodeDate : Json.Decode.Decoder Time.Posix
decodeDate =
    let
        fromResult result =
            case result of
                Err _ ->
                    Json.Decode.fail "Not a valid date"

                Ok value ->
                    Json.Decode.succeed value
    in
    Json.Decode.string
        |> Json.Decode.map Iso8601.toTime
        |> Json.Decode.andThen fromResult


{-| Request parameteres for `download`

Note: there is no `rev` field because it is deprecated.
See <https://www.dropbox.com/developers/documentation/http/documentation#files-download>

-}
type alias DownloadRequest =
    { path : String
    }


{-| Return value for `download`

**WARNING**: elm-dropbox may give the incorrect values for `size`,
since Elm currently does not provide a way to parse and represent 64-bit integers.

-}
type alias DownloadResponse =
    { content : String
    , name : String
    , id : String
<<<<<<< HEAD
    , clientModified : Time.Posix
    , serverModified : Time.Posix
    , rev : String
=======
    , clientModified : Date
    , serverModified : Date
>>>>>>> e4e534ad
    , size : Int -- XXX: should be UInt64
    , pathLower : Maybe String
    , pathDisplay : Maybe String
    , mediaInfo : Maybe MediaInfo
    , sharingInfo : Maybe FileSharingInfo
    , propertyGroups : Maybe (List PropertyGroup)
    , hasExplicitSharedMembers : Maybe Bool
    , contentHash : Maybe String
    }


decodeDownloadResponse : String -> Json.Decode.Decoder DownloadResponse
decodeDownloadResponse content =
    Json.Decode.succeed DownloadResponse
        |> Pipeline.hardcoded content
        |> Pipeline.required "name" Json.Decode.string
        |> Pipeline.required "id" Json.Decode.string
<<<<<<< HEAD
        |> Pipeline.required "client_modified" decodeDate
        |> Pipeline.required "server_modified" decodeDate
        |> Pipeline.required "rev" Json.Decode.string
=======
        |> Pipeline.required "client_modified" Json.Decode.Extra.date
        |> Pipeline.required "server_modified" Json.Decode.Extra.date
>>>>>>> e4e534ad
        |> Pipeline.required "size" Json.Decode.int
        |> optional "path_lower" Json.Decode.string
        |> optional "path_display" Json.Decode.string
        |> optional "media_info" decodeMediaInfo
        |> optional "sharing_info" decodeFileSharingInfo
        |> optional "property_groups" (Json.Decode.list decodePropertyGroup)
        |> optional "has_explicit_shared_members" Json.Decode.bool
        |> optional "content_hash" Json.Decode.string


{-| See <https://www.dropbox.com/developers/documentation/http/documentation#files-download>
-}
type DownloadError
    = PathDownloadError LookupError
    | OtherDownloadError String Json.Encode.Value
    | OtherDownloadFailure Http.Error


decodeDownloadError : Json.Decode.Decoder DownloadError
decodeDownloadError =
    Json.Decode.field "error" <|
        openUnion OtherDownloadError
            [ tagValue "path" PathDownloadError decodeLookupError
            ]


{-| See <https://www.dropbox.com/developers/documentation/http/documentation#files-download>
-}
type LookupError
    = MalformedPathLookup (Maybe String)
    | NotFound
    | NotFile
    | NotFolder
    | RestrictedContent
    | OtherLookupError String Json.Encode.Value


decodeLookupError : Json.Decode.Decoder LookupError
decodeLookupError =
    openUnion OtherLookupError
        [ tagValue "malformed_path" MalformedPathLookup (Json.Decode.nullable Json.Decode.string)
        ]


{-| The resolver decodes a JSON,
and in the case of a bad status code, can decode an error value
-}
jsonBodyAndErrorResolver : Json.Decode.Decoder a -> Json.Decode.Decoder x -> (Http.Error -> x) -> Http.Resolver x a
jsonBodyAndErrorResolver decoder errorDecoder httpError =
    Http.stringResolver <|
        \response ->
            case response of
                Http.GoodStatus_ metadata body ->
                    Json.Decode.decodeString decoder body
                        |> Result.mapError (Json.Decode.errorToString >> Http.BadBody >> httpError)

                Http.BadStatus_ metadata body ->
                    case Json.Decode.decodeString errorDecoder body of
                        Ok errValue ->
                            Err errValue

                        Err _ ->
                            Err (httpError (Http.BadStatus metadata.statusCode))

                Http.BadUrl_ message ->
                    Err (httpError (Http.BadUrl message))

                Http.Timeout_ ->
                    Err (httpError Http.Timeout)

                Http.NetworkError_ ->
                    Err (httpError Http.NetworkError)


{-| The resolver decodes response data from the `dropbox-api-result` header,
and in the case of a bad status code, can decode an error value
-}
dropboxApiResultResolver : (String -> Json.Decode.Decoder a) -> Json.Decode.Decoder x -> (Http.Error -> x) -> Http.Resolver x a
dropboxApiResultResolver decoder errorDecoder httpError =
    Http.stringResolver <|
        \response ->
            case response of
                Http.GoodStatus_ metadata body ->
                    case Dict.get "dropbox-api-result" metadata.headers of
                        Nothing ->
                            Err (httpError (Http.BadBody "No dropbox-api-result header found"))

                        Just arg ->
                            Json.Decode.decodeString (decoder body) arg
                                |> Result.mapError (Json.Decode.errorToString >> Http.BadBody >> httpError)

                Http.BadStatus_ metadata body ->
                    case Json.Decode.decodeString errorDecoder body of
                        Ok errValue ->
                            Err errValue

                        Err _ ->
                            Err (httpError (Http.BadStatus metadata.statusCode))

                Http.BadUrl_ message ->
                    Err (httpError (Http.BadUrl message))

                Http.Timeout_ ->
                    Err (httpError Http.Timeout)

                Http.NetworkError_ ->
                    Err (httpError Http.NetworkError)


{-| Download a file from a user's Dropbox.

See <https://www.dropbox.com/developers/documentation/http/documentation#files-download>

-}
download : UserAuth -> DownloadRequest -> Task DownloadError DownloadResponse
download auth info =
    let
        url =
            "https://content.dropboxapi.com/2/files/download"

        dropboxArg =
            Json.Encode.encode 0 <|
                Json.Encode.object
                    [ ( "path", Json.Encode.string info.path ) ]
    in
    Http.task
        { method = "POST"
        , headers =
            [ authHeader auth
            , Http.header "Dropbox-API-Arg" dropboxArg
            ]
        , url = url
        , body = Http.emptyBody
        , resolver = dropboxApiResultResolver decodeDownloadResponse decodeDownloadError OtherDownloadFailure
        , timeout = Nothing
        }


{-| Your intent when writing a file to some path.
See <https://www.dropbox.com/developers/documentation/http/documentation#files-upload>
-}
type WriteMode
    = Add
    | Overwrite
    | Update String


encodeWriteModel : WriteMode -> Json.Encode.Value
encodeWriteModel mode =
    case mode of
        Add ->
            Json.Encode.object [ ( ".tag", Json.Encode.string "add" ) ]

        Overwrite ->
            Json.Encode.object [ ( ".tag", Json.Encode.string "overwrite" ) ]

        Update rev ->
            Json.Encode.object
                [ ( ".tag", Json.Encode.string "update" )
                , ( "update", Json.Encode.string rev )
                ]


{-| Request parameters for `upload`
-}
type alias UploadRequest =
    { path : String
    , mode : WriteMode
    , autorename : Bool
    , clientModified : Maybe Time.Posix
    , mute : Bool
    , content : String
    }


{-| Additional information if the file is a photo or video.

See <https://www.dropbox.com/developers/documentation/http/documentation#files-upload>

-}
type MediaInfo
    = Pending
    | Metadata MediaMetadata


decodeMediaInfo : Json.Decode.Decoder MediaInfo
decodeMediaInfo =
    union
        [ tagVoid "pending" Pending
        , tagValue "metadata" Metadata decodeMediaMetadata
        ]


{-| Metadata for a photo or video.

See <https://www.dropbox.com/developers/documentation/http/documentation#files-upload>

-}
type MediaMetadata
    = Photo PhotoMetadata
    | Video VideoMetadata


decodeMediaMetadata : Json.Decode.Decoder MediaMetadata
decodeMediaMetadata =
    union
        [ tagObject "photo" Photo decodePhotoMetadata
        , tagObject "video" Video decodeVideoMetadata
        ]


{-| Metadata for a photo.

See <https://www.dropbox.com/developers/documentation/http/documentation#files-upload>

-}
type alias PhotoMetadata =
    { dimensions : Maybe Dimensions
    , location : Maybe GpsCoordinates
    , timeTaken : Maybe Time.Posix
    }


decodePhotoMetadata : Json.Decode.Decoder PhotoMetadata
decodePhotoMetadata =
    Json.Decode.succeed PhotoMetadata
        |> optional "dimensions" decodeDimensions
        |> optional "location" decodeGpsCoordinates
        |> optional "time_taken" decodeDate


{-| Metadata for a video.

See <https://www.dropbox.com/developers/documentation/http/documentation#files-upload>

**WARNING**: elm-dropbox may give the incorrect values for `duration`,
since Elm currently does not provide a way to parse and represent 64-bit integers.

-}
type alias VideoMetadata =
    { dimensions : Maybe Dimensions
    , location : Maybe GpsCoordinates
    , timeTaken : Maybe Time.Posix
    , duration : Maybe Int -- XXX: should be UInt64
    }


decodeVideoMetadata : Json.Decode.Decoder VideoMetadata
decodeVideoMetadata =
    Json.Decode.succeed VideoMetadata
        |> optional "dimensions" decodeDimensions
        |> optional "location" decodeGpsCoordinates
        |> optional "time_taken" decodeDate
        |> optional "duration" Json.Decode.int


{-| Dimensions for a photo or video.

See <https://www.dropbox.com/developers/documentation/http/documentation#files-upload>

**WARNING**: elm-dropbox may give the incorrect values,
since Elm currently does not provide a way to parse and represent 64-bit integers.

-}
type alias Dimensions =
    { height : Int -- XXX: should be UInt64
    , width : Int -- XXX: should be UInt64
    }


decodeDimensions : Json.Decode.Decoder Dimensions
decodeDimensions =
    Json.Decode.succeed Dimensions
        |> Pipeline.required "height" Json.Decode.int
        |> Pipeline.required "width" Json.Decode.int


{-| The GPS coordinate of the photo/video.

See <https://www.dropbox.com/developers/documentation/http/documentation#files-upload>

-}
type alias GpsCoordinates =
    { latitude : Float
    , longitude : Float
    }


decodeGpsCoordinates : Json.Decode.Decoder GpsCoordinates
decodeGpsCoordinates =
    Json.Decode.succeed GpsCoordinates
        |> Pipeline.required "latitude" Json.Decode.float
        |> Pipeline.required "longitude" Json.Decode.float


{-| Sharing info for a file which is contained by a shared folder.

See <https://www.dropbox.com/developers/documentation/http/documentation#files-upload>

-}
type alias FileSharingInfo =
    { readOnly : Bool
    , parentSharedFolderId : String
    , modifiedBy : Maybe String
    }


decodeFileSharingInfo : Json.Decode.Decoder FileSharingInfo
decodeFileSharingInfo =
    Json.Decode.succeed FileSharingInfo
        |> Pipeline.required "read_only" Json.Decode.bool
        |> Pipeline.required "parent_shared_folder_id" Json.Decode.string
        |> optional "modified_by" Json.Decode.string


{-| Sharing info for a folder which is contained by a shared folder.

See <https://www.dropbox.com/developers/documentation/http/documentation#files-list_folder>

-}
type alias FolderSharingInfo =
    { readOnly : Bool
    , parentSharedFolderId : Maybe String
    , sharedFolderId : Maybe String
    , traverseOnly : Bool
    , noAccess : Bool
    }


decodeFolderSharingInfo : Json.Decode.Decoder FolderSharingInfo
decodeFolderSharingInfo =
    Json.Decode.succeed FolderSharingInfo
        |> Pipeline.required "read_only" Json.Decode.bool
        |> optional "parent_shared_folder_id" Json.Decode.string
        |> optional "shared_folder_id" Json.Decode.string
        |> Pipeline.optional "traverse_only" Json.Decode.bool False
        |> Pipeline.optional "no_access" Json.Decode.bool False


{-| Collection of custom properties in filled property templates.

See <https://www.dropbox.com/developers/documentation/http/documentation#files-upload>

-}
type alias PropertyGroup =
    { templateId : String
    , fields : Dict String String
    }


decodePropertyGroup : Json.Decode.Decoder PropertyGroup
decodePropertyGroup =
    let
        decodeField =
            Json.Decode.map2 (\a b -> ( a, b ))
                (Json.Decode.field "name" Json.Decode.string)
                (Json.Decode.field "value" Json.Decode.string)
    in
    Json.Decode.succeed PropertyGroup
        |> Pipeline.required "template_id" Json.Decode.string
        |> Pipeline.required "fields" (Json.Decode.map Dict.fromList <| Json.Decode.list decodeField)


{-| File metadata

**WARNING**: elm-dropbox may give the incorrect values for `size`,
since Elm currently does not provide a way to parse and represent 64-bit integers.

-}
type alias FileMetadata =
    { name : String
    , id : String
    , clientModified : Time.Posix
    , serverModified : Time.Posix
    , rev : String
    , size : Int -- XXX: should be UInt64
    , pathLower : Maybe String
    , pathDisplay : Maybe String
    , mediaInfo : Maybe MediaInfo
    , sharingInfo : Maybe FileSharingInfo
    , propertyGroups : Maybe (List PropertyGroup)
    , hasExplicitSharedMembers : Maybe Bool
    , contentHash : Maybe String
    }


{-| Folder metadata
-}
type alias FolderMetadata =
    { name : String
    , id : String
    , pathLower : Maybe String
    , pathDisplay : Maybe String
<<<<<<< HEAD
    , parentSharedFolderId : Maybe String
    , sharedFolderId : Maybe String
    , sharingInfo : Maybe FolderSharingInfo
=======
    , sharingInfo : Maybe FileSharingInfo
>>>>>>> e4e534ad
    , propertyGroups : Maybe (List PropertyGroup)
    }


{-| Deleted item metadata
-}
type alias DeletedMetadata =
    { name : String
    , pathLower : Maybe String
    , pathDisplay : Maybe String
    }


{-| Metadata union type
-}
type Metadata
    = FileMeta FileMetadata
    | FolderMeta FolderMetadata
    | DeletedMeta DeletedMetadata


decodeFileMetadata : Json.Decode.Decoder FileMetadata
decodeFileMetadata =
    Json.Decode.succeed FileMetadata
        |> Pipeline.required "name" Json.Decode.string
        |> Pipeline.required "id" Json.Decode.string
        |> Pipeline.required "client_modified" decodeDate
        |> Pipeline.required "server_modified" decodeDate
        |> Pipeline.required "rev" Json.Decode.string
        |> Pipeline.required "size" Json.Decode.int
        |> optional "path_lower" Json.Decode.string
        |> optional "path_display" Json.Decode.string
        |> optional "media_info" decodeMediaInfo
        |> optional "sharing_info" decodeFileSharingInfo
        |> optional "property_groups" (Json.Decode.list decodePropertyGroup)
        |> optional "has_explicit_shared_members" Json.Decode.bool
        |> optional "content_hash" Json.Decode.string


decodeFolderMetadata : Json.Decode.Decoder FolderMetadata
decodeFolderMetadata =
    Json.Decode.succeed FolderMetadata
        |> Pipeline.required "name" Json.Decode.string
        |> Pipeline.required "id" Json.Decode.string
        |> optional "path_lower" Json.Decode.string
        |> optional "path_display" Json.Decode.string
<<<<<<< HEAD
        |> optional "parent_shared_folder_id" Json.Decode.string
        |> optional "shared_folder_id" Json.Decode.string
        |> optional "sharing_info" decodeFolderSharingInfo
=======
        |> optional "sharing_info" decodeFileSharingInfo
>>>>>>> e4e534ad
        |> optional "property_groups" (Json.Decode.list decodePropertyGroup)


decodeDeletedMetadata : Json.Decode.Decoder DeletedMetadata
decodeDeletedMetadata =
    Json.Decode.succeed DeletedMetadata
        |> Pipeline.required "name" Json.Decode.string
        |> optional "path_lower" Json.Decode.string
        |> optional "path_display" Json.Decode.string


{-| See <https://www.dropbox.com/developers/documentation/http/documentation#files-upload>
-}
type UploadError
    = Path UploadWriteFailed
    | OtherUploadError String Json.Encode.Value
    | OtherUploadFailure Http.Error


decodeUploadError : Json.Decode.Decoder UploadError
decodeUploadError =
    Json.Decode.field "error" <|
        openUnion OtherUploadError
            [ tagObject "path" Path decodeUploadWriteFailed
            ]


{-| See <https://www.dropbox.com/developers/documentation/http/documentation#files-upload>
-}
type alias UploadWriteFailed =
    { reason : WriteError
    , uploadSessionId : String
    }


decodeUploadWriteFailed : Json.Decode.Decoder UploadWriteFailed
decodeUploadWriteFailed =
    Json.Decode.succeed UploadWriteFailed
        |> Pipeline.required "reason" decodeWriteError
        |> Pipeline.required "upload_session_id" Json.Decode.string


{-| See <https://www.dropbox.com/developers/documentation/http/documentation#files-upload>
-}
type WriteError
    = MalformedPathWrite (Maybe String)
    | Conflict WriteConflictError
    | NoWritePermission
    | InsufficientSpace
    | DisallowedName
    | TeamFolder
    | OtherWriteError String Json.Encode.Value


decodeWriteError : Json.Decode.Decoder WriteError
decodeWriteError =
    openUnion OtherWriteError
        [ tagValue "malformed_path" MalformedPathWrite (Json.Decode.nullable Json.Decode.string)
        , tagValue "conflict" Conflict decodeWriteConflictError
        , tagVoid "no_write_permission" NoWritePermission
        , tagVoid "insufficient_space" InsufficientSpace
        , tagVoid "disallowed_name" DisallowedName
        , tagVoid "team_folder" TeamFolder
        ]


{-| See <https://www.dropbox.com/developers/documentation/http/documentation#files-upload>
-}
type WriteConflictError
    = File
    | Folder
    | FileAncestor
    | OtherWriteConflictError String Json.Encode.Value


decodeWriteConflictError : Json.Decode.Decoder WriteConflictError
decodeWriteConflictError =
    openUnion OtherWriteConflictError
        [ tagVoid "file" File
        , tagVoid "folder" Folder
        , tagVoid "file_ancestor" FileAncestor
        ]


{-| Create a new file with the contents provided in the request.

See <https://www.dropbox.com/developers/documentation/http/documentation#files-upload>

-}
upload : UserAuth -> UploadRequest -> Task UploadError FileMetadata
upload auth info =
    let
        url =
            "https://content.dropboxapi.com/2/files/upload"

        body =
            Http.stringBody "application/octet-stream" info.content

        dropboxArg =
            Json.Encode.encode 0 <|
                Json.Encode.object <|
                    List.filterMap identity
                        [ Just ( "path", Json.Encode.string info.path )
                        , Just ( "mode", encodeWriteModel info.mode )
                        , Just ( "autorename", Json.Encode.bool info.autorename )
                        , info.clientModified
                            |> Maybe.map Iso8601.fromTime
                            |> Maybe.map Json.Encode.string
                            |> Maybe.map (\b -> ( "client_modified", b ))
                        , Just ( "mute", Json.Encode.bool info.mute )
                        ]
    in
    Http.task
        { method = "POST"
        , headers =
            [ authHeader auth
            , Http.header "Dropbox-API-Arg" dropboxArg
            ]
        , url = url
        , body = body
        , resolver = jsonBodyAndErrorResolver decodeFileMetadata decodeUploadError OtherUploadFailure
        , timeout = Nothing
        }


{-| Request parameters for `listFolder`
-}
type alias ListFolderRequest =
    { path : String
    , recursive : Bool
    , includeMediaInfo : Bool
    , includeDeleted : Bool
    , includeHasExplicitSharedMembers : Bool
    }


{-| See <https://www.dropbox.com/developers/documentation/http/documentation#files-list_folder>
-}
type ListFolderError
    = PathListError LookupError
    | OtherListError String Json.Encode.Value
    | OtherListFailure Http.Error


decodeListError : Json.Decode.Decoder ListFolderError
decodeListError =
    Json.Decode.field "error" <|
        openUnion OtherListError
            [ tagValue "path" PathListError decodeLookupError
            ]


{-| See <https://www.dropbox.com/developers/documentation/http/documentation#files-list_folder>
-}
type alias ListFolderResponse =
    { entries : List Metadata
    , cursor : String
    , hasMore : Bool
    }


decodeListResponse : Json.Decode.Decoder ListFolderResponse
decodeListResponse =
    Json.Decode.succeed ListFolderResponse
        |> Pipeline.required "entries"
            (Json.Decode.list
                (union
                    [ tagObject "file" FileMeta decodeFileMetadata
                    , tagObject "folder" FolderMeta decodeFolderMetadata
                    , tagObject "deleted" DeletedMeta decodeDeletedMetadata
                    ]
                )
            )
        |> Pipeline.required "cursor" Json.Decode.string
        |> Pipeline.required "has_more" Json.Decode.bool


{-| Begin listing the contents of a folder.

See <https://www.dropbox.com/developers/documentation/http/documentation#files-list_folder>

-}
listFolder : UserAuth -> ListFolderRequest -> Task ListFolderError ListFolderResponse
listFolder auth options =
    let
        url =
            "https://api.dropboxapi.com/2/files/list_folder"

        body =
            Json.Encode.encode 0 <|
                Json.Encode.object <|
                    [ ( "path", Json.Encode.string options.path )
                    , ( "recursive", Json.Encode.bool options.recursive )
                    , ( "include_media_info", Json.Encode.bool options.includeMediaInfo )
                    , ( "include_deleted", Json.Encode.bool options.includeDeleted )
                    , ( "include_has_explicit_shared_members", Json.Encode.bool options.includeHasExplicitSharedMembers )
                    ]
    in
    Http.task
        { method = "POST"
        , headers =
            [ authHeader auth ]
        , url = url
        , body = Http.stringBody "application/json" body
        , resolver = jsonBodyAndErrorResolver decodeListResponse decodeListError OtherListFailure
        , timeout = Nothing
        }


{-| See <https://www.dropbox.com/developers/documentation/http/documentation#files-list_folder-continue>
-}
type ListFolderContinueError
    = PathListContinueError LookupError
    | ExpiredCursorError
    | OtherListContinueError String Json.Encode.Value
    | OtherListContinueFailure Http.Error


decodeListContinueError : Json.Decode.Decoder ListFolderContinueError
decodeListContinueError =
    Json.Decode.field "error" <|
        openUnion OtherListContinueError
            [ tagValue "path" PathListContinueError decodeLookupError
            , tagVoid "reset" ExpiredCursorError
            ]


{-| See <https://www.dropbox.com/developers/documentation/http/documentation#files-list_folder-continue>
-}
type alias ListFolderContinueRequest =
    { cursor : String
    }


{-| See <https://www.dropbox.com/developers/documentation/http/documentation#files-list_folder-continue>
-}
listFolderContinue : UserAuth -> ListFolderContinueRequest -> Task ListFolderContinueError ListFolderResponse
listFolderContinue auth cursorInfo =
    let
        url =
            "https://api.dropboxapi.com/2/files/list_folder/continue"

        body =
            Json.Encode.encode 0 <|
                Json.Encode.object <|
                    [ ( "cursor", Json.Encode.string cursorInfo.cursor )
                    ]
    in
    Http.task
        { method = "POST"
        , headers =
            [ authHeader auth ]
        , url = url
        , body = Http.stringBody "application/json" body
        , resolver = jsonBodyAndErrorResolver decodeListResponse decodeListContinueError OtherListContinueFailure
        , timeout = Nothing
        }


{-| The message type for an app that uses `Dropbox.program`
-}
type Msg msg
    = Msg (Maybe msg)


{-| This provides the simplest way to integrate Dropbox authentication.
Using `Dropbox.application` will handle parsing the authentication response from the
authentication redirect so that you don't have to do it manually.
-}
application :
    { init : flags -> Url -> ( model, Cmd msg )
    , update : msg -> model -> ( model, Cmd msg )
    , subscriptions : model -> Sub msg
    , view : model -> Browser.Document msg
    , onAuth : AuthorizeResult -> msg
    }
    -> Program flags model (Msg msg)
application config =
    let
        andThen : (msg -> model -> ( model, Cmd a )) -> msg -> ( model, Cmd a ) -> ( model, Cmd a )
        andThen update msg ( model, cmd ) =
            let
                ( model_, cmd_ ) =
                    update msg model
            in
            ( model_, Cmd.batch [ cmd, cmd_ ] )
    in
    Browser.application
        { init =
            \flags url key ->
                case parseAuthorizeResult url of
                    Nothing ->
                        config.init flags url
                            |> Tuple.mapSecond (Cmd.map (Msg << Just))

                    Just response ->
                        config.init flags url
                            |> andThen
                                config.update
                                (config.onAuth response)
                            |> Tuple.mapSecond (Cmd.map (Msg << Just))
        , update =
            \(Msg msg) model ->
                case msg of
                    Nothing ->
                        ( model, Cmd.none )

                    Just m ->
                        config.update m model
                            |> Tuple.mapSecond (Cmd.map (Msg << Just))
        , subscriptions = config.subscriptions >> Sub.map (Msg << Just)
        , view = config.view >> mapDocument (Msg << Just)
        , onUrlRequest = always <| Msg Nothing
        , onUrlChange = always <| Msg Nothing
        }


mapDocument : (a -> b) -> Browser.Document a -> Browser.Document b
mapDocument f document =
    { title = document.title
    , body = List.map (Html.map f) document.body
    }<|MERGE_RESOLUTION|>--- conflicted
+++ resolved
@@ -444,14 +444,9 @@
     { content : String
     , name : String
     , id : String
-<<<<<<< HEAD
     , clientModified : Time.Posix
     , serverModified : Time.Posix
     , rev : String
-=======
-    , clientModified : Date
-    , serverModified : Date
->>>>>>> e4e534ad
     , size : Int -- XXX: should be UInt64
     , pathLower : Maybe String
     , pathDisplay : Maybe String
@@ -469,14 +464,9 @@
         |> Pipeline.hardcoded content
         |> Pipeline.required "name" Json.Decode.string
         |> Pipeline.required "id" Json.Decode.string
-<<<<<<< HEAD
         |> Pipeline.required "client_modified" decodeDate
         |> Pipeline.required "server_modified" decodeDate
         |> Pipeline.required "rev" Json.Decode.string
-=======
-        |> Pipeline.required "client_modified" Json.Decode.Extra.date
-        |> Pipeline.required "server_modified" Json.Decode.Extra.date
->>>>>>> e4e534ad
         |> Pipeline.required "size" Json.Decode.int
         |> optional "path_lower" Json.Decode.string
         |> optional "path_display" Json.Decode.string
@@ -870,13 +860,7 @@
     , id : String
     , pathLower : Maybe String
     , pathDisplay : Maybe String
-<<<<<<< HEAD
-    , parentSharedFolderId : Maybe String
-    , sharedFolderId : Maybe String
     , sharingInfo : Maybe FolderSharingInfo
-=======
-    , sharingInfo : Maybe FileSharingInfo
->>>>>>> e4e534ad
     , propertyGroups : Maybe (List PropertyGroup)
     }
 
@@ -923,13 +907,7 @@
         |> Pipeline.required "id" Json.Decode.string
         |> optional "path_lower" Json.Decode.string
         |> optional "path_display" Json.Decode.string
-<<<<<<< HEAD
-        |> optional "parent_shared_folder_id" Json.Decode.string
-        |> optional "shared_folder_id" Json.Decode.string
         |> optional "sharing_info" decodeFolderSharingInfo
-=======
-        |> optional "sharing_info" decodeFileSharingInfo
->>>>>>> e4e534ad
         |> optional "property_groups" (Json.Decode.list decodePropertyGroup)
 
 
