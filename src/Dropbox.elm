--- conflicted
+++ resolved
@@ -36,12 +36,9 @@
         , authorize
         , decodeUserAuth
         , download
-<<<<<<< HEAD
         , encodeUserAuth
-=======
         , listFolder
         , listFolderContinue
->>>>>>> 09520b8a
         , parseAuthorizeResult
         , program
         , redirectUriFromLocation
